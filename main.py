import os
import cv2
import numpy as np
from insightface.app import FaceAnalysis
from sklearn.preprocessing import normalize
import faiss
<<<<<<< HEAD

# Define a very strict similarity threshold (values close to 1.0 are very strict)
HIGH_SIMILARITY_THRESHOLD = 0.9
=======
from sklearn.metrics.pairwise import cosine_similarity
import tkinter as tk
from tkinter import filedialog

def select_query_image():
    """Open a file dialog for the user to select a query image."""
    root = tk.Tk()
    root.withdraw()  # Hide the main tkinter window
    file_path = filedialog.askopenfilename(
        title="Select an Image File",
        filetypes=[("Image Files", "*.png;*.jpg;*.jpeg;*.bmp;*.tiff")]
    )
    return file_path
>>>>>>> dab95d60

def build_faiss_index(embeddings):
    """
    Build and return a Faiss index from a list of embeddings using cosine similarity.
    For normalized embeddings, inner product is equivalent to cosine similarity.
    """
    if not embeddings:
        raise ValueError("Embeddings list is empty, cannot build Faiss index.")
    
    embeddings_array = np.array(embeddings).astype('float32')
<<<<<<< HEAD
=======
    # Since the embeddings are normalized, using inner product is equivalent to cosine similarity.
>>>>>>> dab95d60
    index = faiss.IndexFlatIP(embeddings_array.shape[1])
    index.add(embeddings_array)
    return index

def extract_embeddings(model, image_path):
    """
    Extract normalized embeddings for faces in the image using the InsightFace model.
    Returns both the raw face detections (with bounding boxes) and the normalized embeddings.
    """
    img = cv2.imread(image_path)
    if img is None:
        print(f"Error: Unable to read image at {image_path}")
        return [], []
    
    # Detect faces and extract embeddings
    faces = model.get(img)
    embeddings = []

    for face in faces:
        bbox = face.bbox
<<<<<<< HEAD
        print(f"Detected face bounding box: {bbox}")  # Debug: show bounding box
        cropped_face = preprocess_face(img, bbox)
        if cropped_face is None:
            continue

        # Ensure the embedding is normalized.
        embedding = face.embedding
        normalized_embedding = normalize(embedding.reshape(1, -1))[0]
        embeddings.append(normalized_embedding)
=======
        print(f"Detected face bounding box: {bbox}")  # Debug output
        cropped_face = preprocess_face(img, bbox)
        if cropped_face is None:
            continue
        
        embedding = face.embedding
        # Normalize the embedding
        embeddings.append(normalize(embedding.reshape(1, -1))[0])
    
>>>>>>> dab95d60
    return faces, embeddings

def preprocess_face(image, bbox):
    """
    Crop and preprocess the face region from the image using the provided bounding box.
    """
    x1, y1, x2, y2 = map(int, bbox)
    face = image[y1:y2, x1:x2]
    if face.size == 0:
        return None
    return cv2.resize(face, (112, 112))  # Resize to the expected size

def find_closest_face(embedding, index, profiles, threshold=HIGH_SIMILARITY_THRESHOLD):
    """
<<<<<<< HEAD
    Find the closest known face for a given query embedding.
    Returns the matched profile name and similarity if the similarity is above the threshold,
    otherwise returns (None, None).
=======
    Find the closest match in the Faiss index using cosine similarity.
>>>>>>> dab95d60
    """
    # Search for the top 1 nearest neighbor
    distances, indices = index.search(np.array([embedding]).astype('float32'), 1)
    closest_idx = indices[0][0]
    closest_similarity = distances[0][0]  # For normalized embeddings, this is the cosine similarity

<<<<<<< HEAD
    if closest_similarity > threshold:
        return profiles[closest_idx], closest_similarity
=======
    # If the similarity is greater than the threshold, consider it a match.
    if closest_distance > threshold:
        return profiles[closest_idx], closest_distance
>>>>>>> dab95d60
    return None, None

def main():
    known_faces_dir = "known_faces"
    os.makedirs(known_faces_dir, exist_ok=True)

    print("Loading Face Recognition Model from local directory...")
    model = FaceAnalysis()
<<<<<<< HEAD
    model.prepare(ctx_id=0, det_size=(640, 640))  # Use GPU if available
=======
    model.prepare(ctx_id=0, det_size=(640, 640))  # Use GPU if available; otherwise, falls back to CPU
>>>>>>> dab95d60

    print("Processing known faces...")
    known_embeddings = []
    profile_names = []

<<<<<<< HEAD
    # Process known faces and extract embeddings
=======
    # Process each image in the known_faces directory
>>>>>>> dab95d60
    for filename in os.listdir(known_faces_dir):
        filepath = os.path.join(known_faces_dir, filename)
        if os.path.isfile(filepath):
            name, _ = os.path.splitext(filename)
            faces, embeddings = extract_embeddings(model, filepath)
            if embeddings:
                known_embeddings.extend(embeddings)
                # Assign the same name to each detected face in the image.
                profile_names.extend([name] * len(embeddings))

    if not known_embeddings:
        print("No known faces found. Add images to the 'known_faces' directory.")
        return

    print("Building Faiss index with cosine similarity...")
    index = build_faiss_index(known_embeddings)

<<<<<<< HEAD
    print("Processing query (group) faces...")
    # Process query (group) images and compare each detected face with known embeddings
    for filename in os.listdir(query_faces_dir):
        filepath = os.path.join(query_faces_dir, filename)
        if os.path.isfile(filepath):
            print(f"\nProcessing {filename}...")
            faces, embeddings = extract_embeddings(model, filepath)
            if not embeddings:
                print(f"No faces found in {filename}. Skipping...")
                continue

            # Iterate over each detected face in the query image
            for i, embedding in enumerate(embeddings):
                name, similarity = find_closest_face(embedding, index, profile_names, threshold=HIGH_SIMILARITY_THRESHOLD)
                if name:
                    print(f"Face {i+1}: Match found: {name} (Similarity: {similarity:.4f})")
                else:
                    print(f"Face {i+1}: No match found.")
=======
    print("Please select a query image for comparison...")
    query_image_path = select_query_image()
    if not query_image_path:
        print("No image was selected. Exiting.")
        return

    print(f"Processing query image: {query_image_path}...")
    faces, embeddings = extract_embeddings(model, query_image_path)
    if not embeddings:
        print("No faces found in the query image.")
        return

    print("Matching each detected face with known faces:")
    # For each detected face in the query image, find and print its best match
    for i, embedding in enumerate(embeddings):
        name, similarity = find_closest_face(embedding, index, profile_names, threshold=0.4)
        print(f"Face {i + 1}:")
        if name:
            print(f"  Match found: {name} (Similarity: {similarity:.4f})")
        else:
            print("  No match found for this face.")
>>>>>>> dab95d60

if __name__ == "__main__":
    main()<|MERGE_RESOLUTION|>--- conflicted
+++ resolved
@@ -4,25 +4,7 @@
 from insightface.app import FaceAnalysis
 from sklearn.preprocessing import normalize
 import faiss
-<<<<<<< HEAD
-
-# Define a very strict similarity threshold (values close to 1.0 are very strict)
-HIGH_SIMILARITY_THRESHOLD = 0.9
-=======
 from sklearn.metrics.pairwise import cosine_similarity
-import tkinter as tk
-from tkinter import filedialog
-
-def select_query_image():
-    """Open a file dialog for the user to select a query image."""
-    root = tk.Tk()
-    root.withdraw()  # Hide the main tkinter window
-    file_path = filedialog.askopenfilename(
-        title="Select an Image File",
-        filetypes=[("Image Files", "*.png;*.jpg;*.jpeg;*.bmp;*.tiff")]
-    )
-    return file_path
->>>>>>> dab95d60
 
 def build_faiss_index(embeddings):
     """
@@ -33,11 +15,8 @@
         raise ValueError("Embeddings list is empty, cannot build Faiss index.")
     
     embeddings_array = np.array(embeddings).astype('float32')
-<<<<<<< HEAD
-=======
-    # Since the embeddings are normalized, using inner product is equivalent to cosine similarity.
->>>>>>> dab95d60
-    index = faiss.IndexFlatIP(embeddings_array.shape[1])
+    # Create the Faiss index for cosine similarity (use IP for inner product)
+    index = faiss.IndexFlatIP(embeddings_array.shape[1])  # Use inner product (cosine similarity)
     index.add(embeddings_array)
     return index
 
@@ -57,27 +36,14 @@
 
     for face in faces:
         bbox = face.bbox
-<<<<<<< HEAD
-        print(f"Detected face bounding box: {bbox}")  # Debug: show bounding box
+        print(f"Detected face bounding box: {bbox}")  # Debugging bounding box
         cropped_face = preprocess_face(img, bbox)
         if cropped_face is None:
             continue
 
-        # Ensure the embedding is normalized.
         embedding = face.embedding
-        normalized_embedding = normalize(embedding.reshape(1, -1))[0]
-        embeddings.append(normalized_embedding)
-=======
-        print(f"Detected face bounding box: {bbox}")  # Debug output
-        cropped_face = preprocess_face(img, bbox)
-        if cropped_face is None:
-            continue
-        
-        embedding = face.embedding
-        # Normalize the embedding
-        embeddings.append(normalize(embedding.reshape(1, -1))[0])
-    
->>>>>>> dab95d60
+        embeddings.append(normalize(embedding.reshape(1, -1))[0])  # Normalize embeddings
+
     return faces, embeddings
 
 def preprocess_face(image, bbox):
@@ -92,27 +58,15 @@
 
 def find_closest_face(embedding, index, profiles, threshold=HIGH_SIMILARITY_THRESHOLD):
     """
-<<<<<<< HEAD
-    Find the closest known face for a given query embedding.
-    Returns the matched profile name and similarity if the similarity is above the threshold,
-    otherwise returns (None, None).
-=======
-    Find the closest match in the Faiss index using cosine similarity.
->>>>>>> dab95d60
+    Find the closest match in the Faiss index with a strict similarity threshold using cosine similarity.
     """
     # Search for the top 1 nearest neighbor
     distances, indices = index.search(np.array([embedding]).astype('float32'), 1)
     closest_idx = indices[0][0]
     closest_similarity = distances[0][0]  # For normalized embeddings, this is the cosine similarity
 
-<<<<<<< HEAD
-    if closest_similarity > threshold:
-        return profiles[closest_idx], closest_similarity
-=======
-    # If the similarity is greater than the threshold, consider it a match.
-    if closest_distance > threshold:
-        return profiles[closest_idx], closest_distance
->>>>>>> dab95d60
+    if closest_distance > threshold:  # Use higher threshold to be more lenient with partial faces
+        return profiles[closest_idx], closest_distance  # Use cosine similarity directly
     return None, None
 
 def main():
@@ -121,21 +75,13 @@
 
     print("Loading Face Recognition Model from local directory...")
     model = FaceAnalysis()
-<<<<<<< HEAD
-    model.prepare(ctx_id=0, det_size=(640, 640))  # Use GPU if available
-=======
-    model.prepare(ctx_id=0, det_size=(640, 640))  # Use GPU if available; otherwise, falls back to CPU
->>>>>>> dab95d60
+    model.prepare(ctx_id=0, det_size=(640, 640))  # Prepare model with GPU if available
 
     print("Processing known faces...")
     known_embeddings = []
     profile_names = []
 
-<<<<<<< HEAD
-    # Process known faces and extract embeddings
-=======
-    # Process each image in the known_faces directory
->>>>>>> dab95d60
+    # Process the known faces and extract embeddings
     for filename in os.listdir(known_faces_dir):
         filepath = os.path.join(known_faces_dir, filename)
         if os.path.isfile(filepath):
@@ -153,48 +99,23 @@
     print("Building Faiss index with cosine similarity...")
     index = build_faiss_index(known_embeddings)
 
-<<<<<<< HEAD
-    print("Processing query (group) faces...")
-    # Process query (group) images and compare each detected face with known embeddings
+    print("Processing query faces...")
+    # Process the query faces and compare them with known embeddings
     for filename in os.listdir(query_faces_dir):
         filepath = os.path.join(query_faces_dir, filename)
         if os.path.isfile(filepath):
-            print(f"\nProcessing {filename}...")
+            print(f"Processing {filename}...")
             faces, embeddings = extract_embeddings(model, filepath)
             if not embeddings:
                 print(f"No faces found in {filename}. Skipping...")
                 continue
 
-            # Iterate over each detected face in the query image
-            for i, embedding in enumerate(embeddings):
-                name, similarity = find_closest_face(embedding, index, profile_names, threshold=HIGH_SIMILARITY_THRESHOLD)
-                if name:
-                    print(f"Face {i+1}: Match found: {name} (Similarity: {similarity:.4f})")
-                else:
-                    print(f"Face {i+1}: No match found.")
-=======
-    print("Please select a query image for comparison...")
-    query_image_path = select_query_image()
-    if not query_image_path:
-        print("No image was selected. Exiting.")
-        return
-
-    print(f"Processing query image: {query_image_path}...")
-    faces, embeddings = extract_embeddings(model, query_image_path)
-    if not embeddings:
-        print("No faces found in the query image.")
-        return
-
-    print("Matching each detected face with known faces:")
-    # For each detected face in the query image, find and print its best match
-    for i, embedding in enumerate(embeddings):
-        name, similarity = find_closest_face(embedding, index, profile_names, threshold=0.4)
-        print(f"Face {i + 1}:")
-        if name:
-            print(f"  Match found: {name} (Similarity: {similarity:.4f})")
-        else:
-            print("  No match found for this face.")
->>>>>>> dab95d60
+            # Find the best match for all detected faces in the query image
+            name, similarity = find_best_match(embeddings, known_embeddings, profile_names, index, threshold=0.4)
+            if name:
+                print(f"Match found: {name} (Similarity: {similarity:.4f})")
+            else:
+                print("No match found for the key person in this image.")
 
 if __name__ == "__main__":
     main()